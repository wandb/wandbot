from operator import itemgetter

from langchain_core.output_parsers import StrOutputParser
from langchain_core.prompts import ChatPromptTemplate
from langchain_core.runnables import Runnable, RunnableLambda, RunnableParallel
from langchain_openai import ChatOpenAI
<<<<<<< HEAD

from wandbot.rag.utils import (
    ChatModel,
    combine_documents,
    create_query_str,
    combine_simple_documents,
    create_simple_query_str
)
from wandbot.utils import RAGPipelineConfig
=======
from wandbot.rag.utils import ChatModel, combine_documents, create_query_str
>>>>>>> 1796b85a

RESPONSE_SYNTHESIS_SYSTEM_PROMPT = """You are Wandbot - a support expert in Weights & Biases, wandb and weave. 
Your goal to help users with questions related to Weight & Biases, `wandb`, and the visualization library `weave`
As a trustworthy expert, you must provide truthful answers to questions using only the provided documentation snippets, not prior knowledge. 
Here are guidelines you must follow when responding to user questions:

**Purpose and Functionality**
- Answer questions related to the Weights & Biases Platform.
- Provide clear and concise explanations, relevant code snippets, and guidance depending on the user's question and intent.
- Ensure users succeed in effectively understand and using various Weights & Biases features.
- Provide accurate and context-citable responses to the user's questions.

**Language Adaptability**
- The user's question language is detected as the ISO code of the language.
- Always respond in the detected question language.

**Specificity**
- Be specific and provide details only when required.
- Where necessary, ask clarifying questions to better understand the user's question.
- Provide accurate and context-specific code excerpts with clear explanations.
- Ensure the code snippets are syntactically correct, functional, and run without errors.
- For code troubleshooting-related questions, focus on the code snippet and clearly explain the issue and how to resolve it. 
- Avoid boilerplate code such as imports, installs, etc.

**Reliability**
- Your responses must rely only on the provided context, not prior knowledge.
- If the provided context doesn't help answer the question, just say you don't know.
- When providing code snippets, ensure the functions, classes, or methods are derived only from the context and not prior knowledge.
- Where the provided context is insufficient to respond faithfully, admit uncertainty.
- Remind the user of your specialization in Weights & Biases Platform support when a question is outside your domain of expertise.
- Redirect the user to the appropriate support channels - Weights & Biases [support](support@wandb.com) or [community forums](https://wandb.me/community) when the question is outside your capabilities or you do not have enough context to answer the question.

**Citation**
- Always cite the source from the provided context.
- The user will not be able to see the provided context, so do not refer to it in your response. For instance, don't say "As mentioned in the context...".
- Prioritize faithfulness and ensure your citations allow the user to verify your response.
- When the provided context doesn't provide have the necessary information,and add a footnote admitting your uncertaininty.
- Remember, you must return both an answer and citations.


**Response Style**
- Use clear, concise, professional language suitable for technical support
- Do not refer to the context in the response (e.g., "As mentioned in the context...") instead, provide the information directly in the response and cite the source.


**Response Formatting**
- Always communicate with the user in Markdown.
- Do not use headers in your output as it will be rendered in slack.
- Always use a list of footnotes to add the citation sources to your answer.

**Example**:

The correct answer to the user's query

 Steps to solve the problem:
 - **Step 1**: ...[^1], [^2]
 - **Step 2**: ...[^1]
 ...

 Here's a code snippet[^3]

 ```python
 # Code example
 ...
 ```
 
 **Explanation**:

 - Point 1[^2]
 - Point 2[^3]

 **Sources**:

 - [^1]: [source](source_url)
 - [^2]: [source](source_url)
 - [^3]: [source](source_url)
 ...

 <!--start-context-information-->
 
 {context_str}
 
 <!--end-context-information-->
"""


RESPONSE_SYNTHESIS_PROMPT_MESSAGES = [
    ("system", RESPONSE_SYNTHESIS_SYSTEM_PROMPT),
    ("human", "{query_str}"),
]


class SimpleResponseSynthesizer:
    model: ChatModel = ChatModel()
    fallback_model: ChatModel = ChatModel(max_retries=6)

    def __init__(
        self,
        config: RAGPipelineConfig | None = None,
        model: str = "gpt-4-0125-preview",
        fallback_model: str = "gpt-3.5-turbo-1106",
    ):
        self.model = model if not config else config.llm.model   # type: ignore
        self.fallback_model = fallback_model if not config else config.fallback_llm.model # type: ignore

        if config:
            self.model.temperature = config.llm.temperature
            self.model.max_retries = config.llm.max_retries
            self.fallback_model.temperature = config.fallback_llm.temperature
            self.fallback_model.max_retries = config.fallback_llm.max_retries

        self.prompt = ChatPromptTemplate.from_messages(
            RESPONSE_SYNTHESIS_PROMPT_MESSAGES
        )
        self._chain = None

    @property
    def chain(self) -> Runnable:
        if self._chain is None:
            base_chain = self._load_chain(self.model)
            fallback_chain = self._load_chain(self.fallback_model)
            self._chain = base_chain.with_fallbacks([fallback_chain])
        return self._chain

    def _load_chain(self, model: ChatOpenAI) -> Runnable:
        response_synthesis_chain = (
            RunnableLambda(
                lambda x: {
                    "query_str": create_simple_query_str(x),
                    "context_str": combine_simple_documents(x.context),
                }
            )
            | RunnableParallel(
                query_str=itemgetter("query_str"),
                context_str=itemgetter("context_str"),
                response_prompt=self.prompt,
            )
            | RunnableParallel(
                query_str=itemgetter("query_str"),
                context_str=itemgetter("context_str"),
                response_prompt=RunnableLambda(
                    lambda x: x["response_prompt"].to_string()
                ),
                response=itemgetter("response_prompt")
                | model
                | StrOutputParser(),
                response_model=RunnableLambda(lambda x: model.model_name),
            )
        )

        return response_synthesis_chain


class ResponseSynthesizer:
    model: ChatModel = ChatModel()
    fallback_model: ChatModel = ChatModel(max_retries=6)

    def __init__(
        self,
        config: RAGPipelineConfig | None = None,
        model: str = "gpt-4-0125-preview",
        fallback_model: str = "gpt-3.5-turbo-1106",
    ):
        self.model = model if not config else config.llm.model   # type: ignore
        self.fallback_model = fallback_model if not config else config.fallback_llm.model # type: ignore

        if config:
            self.model.temperature = config.llm.temperature
            self.model.max_retries = config.llm.max_retries
            self.fallback_model.temperature = config.fallback_llm.temperature
            self.fallback_model.max_retries = config.fallback_llm.max_retries

        self.prompt = ChatPromptTemplate.from_messages(
            RESPONSE_SYNTHESIS_PROMPT_MESSAGES
        )
        self._chain = None

    @property
    def chain(self) -> Runnable:
        if self._chain is None:
            base_chain = self._load_chain(self.model)
            fallback_chain = self._load_chain(self.fallback_model)
            self._chain = base_chain.with_fallbacks([fallback_chain])
        return self._chain

    def _load_chain(self, model: ChatOpenAI) -> Runnable:
        response_synthesis_chain = (
            RunnableLambda(
                lambda x: {
                    "query_str": create_query_str(x),
                    "context_str": combine_documents(x["context"]),
                }
            )
            | RunnableParallel(
                query_str=itemgetter("query_str"),
                context_str=itemgetter("context_str"),
                response_prompt=self.prompt,
            )
            | RunnableParallel(
                query_str=itemgetter("query_str"),
                context_str=itemgetter("context_str"),
                response_prompt=RunnableLambda(
                    lambda x: x["response_prompt"].to_string()
                ),
                response=itemgetter("response_prompt")
                | model
                | StrOutputParser(),
                response_model=RunnableLambda(lambda x: model.model_name),
            )
        )

        return response_synthesis_chain<|MERGE_RESOLUTION|>--- conflicted
+++ resolved
@@ -4,7 +4,6 @@
 from langchain_core.prompts import ChatPromptTemplate
 from langchain_core.runnables import Runnable, RunnableLambda, RunnableParallel
 from langchain_openai import ChatOpenAI
-<<<<<<< HEAD
 
 from wandbot.rag.utils import (
     ChatModel,
@@ -14,9 +13,6 @@
     create_simple_query_str
 )
 from wandbot.utils import RAGPipelineConfig
-=======
-from wandbot.rag.utils import ChatModel, combine_documents, create_query_str
->>>>>>> 1796b85a
 
 RESPONSE_SYNTHESIS_SYSTEM_PROMPT = """You are Wandbot - a support expert in Weights & Biases, wandb and weave. 
 Your goal to help users with questions related to Weight & Biases, `wandb`, and the visualization library `weave`

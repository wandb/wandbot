--- conflicted
+++ resolved
@@ -44,11 +44,12 @@
 
 class APIRetrievalRequest(BaseModel):
     query: str
-    indices: List[Indices] = [index for index in Indices]
+    indices: List[Indices] | None = None
     language: str = "en"
+    initial_k: int = 10
     top_k: int = 5
     include_tags: List[str] = []
-    include_web_results: bool = True
+    exclude_tags: List[str] = []
 
 
 @router.post(
@@ -56,7 +57,7 @@
     response_model=APIRetrievalResponse,
     status_code=status.HTTP_200_OK,
 )
-def retrieve(request: APIRetrievalRequest) -> APIRetrievalResponse:
+async def retrieve(request: APIRetrievalRequest) -> APIRetrievalResponse:
     """Retrieves the top k results for a given query.
 
     Args:
@@ -67,17 +68,13 @@
     """
     results = retriever(
         query=request.query,
-<<<<<<< HEAD
-        indices=[idx.value for idx in request.indices],
-=======
         indices=(
             [idx.value for idx in request.indices] if request.indices else None
         ),
->>>>>>> e933232b
         language=request.language,
         top_k=request.top_k,
         include_tags=request.include_tags,
-        include_web_results=request.include_web_results,
+        exclude_tags=request.exclude_tags,
     )
 
     return APIRetrievalResponse(

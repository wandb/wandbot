--- conflicted
+++ resolved
@@ -144,15 +144,7 @@
 
 @app.get("/")
 async def root(background_tasks: BackgroundTasks):
-<<<<<<< HEAD
-    return {"message": "Initialization happened background"}
-=======
-    logger.info("Received request to root endpoint")
-    background_tasks.add_task(initialize)
-    logger.info("Added initialize task to background tasks")
-    return {"message": "Initialization started in the background"}
->>>>>>> 36f315ef
-
+    return {"message": "Initialization happened in the background"}
 
 app.include_router(chat_router.router)
 app.include_router(database_router.router)

--- conflicted
+++ resolved
@@ -1,118 +1,3 @@
-<<<<<<< HEAD
-import os
-from typing import List, Union
-
-from llama_index import QueryBundle, VectorStoreIndex
-from llama_index.callbacks import CBEventType, EventPayload
-from llama_index.core.base_retriever import BaseRetriever
-from llama_index.indices.base import BaseIndex
-from llama_index.schema import NodeWithScore, QueryType
-from llama_index.vector_stores import (
-    ExactMatchFilter,
-    FilterCondition,
-    FilterOperator,
-    MetadataFilter,
-    MetadataFilters,
-)
-from wandbot.retriever.external import YouRetriever
-from wandbot.utils import get_logger
-
-logger = get_logger(__name__)
-
-
-class HybridRetriever(BaseRetriever):
-    def __init__(
-        self,
-        index: Union[VectorStoreIndex, BaseIndex],
-        storage_context,
-        similarity_top_k: int,
-        language: str,
-        indices: List[str],
-        include_tags: List[str],
-        include_web_results: bool,
-    ):
-        self.index = index
-        self.storage_context = storage_context
-
-        self._filters = self._load_filters(
-            language=language,
-            indices=indices,
-            include_tags=include_tags,
-        )
-        self.include_web_results = include_web_results
-
-        self.vector_retriever = self.index.as_retriever(
-            similarity_top_k=similarity_top_k,
-            storage_context=self.storage_context,
-            filters=self._filters,
-        )
-
-        self.you_retriever = YouRetriever(
-            api_key=os.environ.get("YOU_API_KEY"),
-            similarity_top_k=similarity_top_k,
-        )
-        super().__init__()
-
-    def _load_filters(
-        self, language: str, indices: List[str], include_tags
-    ) -> MetadataFilters:
-        index_filters = [
-            ExactMatchFilter(key="index", value=idx) for idx in indices
-        ]
-        language_filter = [
-            ExactMatchFilter(key="language", value=lang)
-            for lang in [language, "python"]
-        ]
-        include_tags_filter = [
-            MetadataFilter(
-                key="tags", value=tag, operator=FilterOperator.TEXT_MATCH
-            )
-            for tag in include_tags
-        ]
-
-        filters = index_filters + language_filter + include_tags_filter
-
-        metadata_filters = MetadataFilters(
-            filters=filters,
-            condition=FilterCondition.OR,
-        )
-        return metadata_filters
-
-    def _retrieve(self, query: QueryBundle, **kwargs):
-        vector_nodes = self.vector_retriever.retrieve(query)
-        you_nodes = []
-        if self.include_web_results:
-            you_nodes = self.you_retriever.retrieve(query)
-
-        # combine the two lists of nodes
-        all_nodes = []
-        node_ids = set()
-        for n in vector_nodes + you_nodes:
-            if n.node.node_id not in node_ids:
-                all_nodes.append(n)
-                node_ids.add(n.node.node_id)
-        return all_nodes
-
-    def retrieve(
-        self, str_or_query_bundle: QueryType, **kwargs
-    ) -> List[NodeWithScore]:
-        self._check_callback_manager()
-
-        if isinstance(str_or_query_bundle, str):
-            query_bundle = QueryBundle(str_or_query_bundle)
-        else:
-            query_bundle = str_or_query_bundle
-        with self.callback_manager.as_trace("query"):
-            with self.callback_manager.event(
-                CBEventType.RETRIEVE,
-                payload={EventPayload.QUERY_STR: query_bundle.query_str},
-            ) as retrieve_event:
-                nodes = self._retrieve(query_bundle, **kwargs)
-                retrieve_event.on_end(
-                    payload={EventPayload.NODES: nodes},
-                )
-        return nodes
-=======
 import json
 from operator import itemgetter
 
@@ -310,5 +195,4 @@
         )
         | cohere_rerank_chain
     )
-    return ranked_retrieval_chain
->>>>>>> e933232b
+    return ranked_retrieval_chain
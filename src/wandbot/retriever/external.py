import os
from typing import List, Optional

import requests
from llama_index import QueryBundle
from llama_index.callbacks import CallbackManager, CBEventType, EventPayload
from llama_index.core.base_retriever import BaseRetriever
<<<<<<< HEAD
from llama_index.schema import NodeWithScore, QueryType, TextNode
=======
from llama_index.schema import NodeWithScore, TextNode

>>>>>>> e933232b
from wandbot.utils import get_logger

logger = get_logger(__name__)


class YouRetriever(BaseRetriever):
    """You retriever."""

    def __init__(
        self,
        api_key: Optional[str] = None,
        similarity_top_k: int = 10,
        callback_manager: Optional[CallbackManager] = None,
    ) -> None:
        """Init params."""
        self._api_key = api_key or os.environ["YOU_API_KEY"]
        self.similarity_top_k = (
            similarity_top_k if similarity_top_k <= 20 else 20
        )
        super().__init__(callback_manager)

    def _retrieve(
        self, query_bundle: QueryBundle, **kwargs
    ) -> List[NodeWithScore]:
        """Retrieve."""
        if not kwargs.get("is_avoid_query", False):
            try:
                headers = {"X-API-Key": self._api_key}
                url = "https://api.ydc-index.io/search"

                querystring = {
                    "query": "Weights & Biases, W&B, wandb or Weave "
                    + query_bundle.query_str,
                    "num_web_results": self.similarity_top_k,
                }
                response = requests.get(
                    url, headers=headers, params=querystring
                )
                if response.status_code != 200:
                    return []
                else:
                    results = response.json()

                snippets = [hit["snippets"] for hit in results["hits"]]
                snippet_metadata = [
                    {
                        "source": hit["url"],
                        "language": "en",
                        "description": hit["description"],
                        "title": hit["title"],
                        "tags": ["you.com"],
                    }
                    for hit in results["hits"]
                ]
                search_hits = []
                for snippet_list, metadata in zip(snippets, snippet_metadata):
                    for snippet in snippet_list:
                        search_hits.append((snippet, metadata))

                return [
                    NodeWithScore(
                        node=TextNode(text=s[0], metadata=s[1]),
                        score=1.0,
                    )
                    for s in search_hits
                ]
            except Exception as e:
                return []
        else:
            return []

    async def _aretrieve(
        self, query_bundle: QueryBundle, **kwargs
    ) -> List[NodeWithScore]:
        """Asynchronously retrieve nodes given query.

        Implemented by the user.

        """
        return self._retrieve(query_bundle, **kwargs)

    def retrieve(
        self, str_or_query_bundle: QueryType, **kwargs
    ) -> List[NodeWithScore]:
        """Retrieve nodes given query.

        Args:
            str_or_query_bundle (QueryType): Either a query string or
                a QueryBundle object.

        """
        self._check_callback_manager()

        if isinstance(str_or_query_bundle, str):
            query_bundle = QueryBundle(str_or_query_bundle)
        else:
            query_bundle = str_or_query_bundle
        with self.callback_manager.as_trace("query"):
            with self.callback_manager.event(
                CBEventType.RETRIEVE,
                payload={EventPayload.QUERY_STR: query_bundle.query_str},
            ) as retrieve_event:
                nodes = self._retrieve(query_bundle, **kwargs)
                nodes = self._handle_recursive_retrieval(query_bundle, nodes)
                retrieve_event.on_end(
                    payload={EventPayload.NODES: nodes},
                )

        return nodes

    async def aretrieve(
        self, str_or_query_bundle: QueryType, **kwargs
    ) -> List[NodeWithScore]:
        self._check_callback_manager()

        if isinstance(str_or_query_bundle, str):
            query_bundle = QueryBundle(str_or_query_bundle)
        else:
            query_bundle = str_or_query_bundle
        with self.callback_manager.as_trace("query"):
            with self.callback_manager.event(
                CBEventType.RETRIEVE,
                payload={EventPayload.QUERY_STR: query_bundle.query_str},
            ) as retrieve_event:
                nodes = await self._aretrieve(query_bundle, **kwargs)
                nodes = await self._ahandle_recursive_retrieval(
                    query_bundle, nodes
                )
                retrieve_event.on_end(
                    payload={EventPayload.NODES: nodes},
                )

        return nodes<|MERGE_RESOLUTION|>--- conflicted
+++ resolved
@@ -3,14 +3,10 @@
 
 import requests
 from llama_index import QueryBundle
-from llama_index.callbacks import CallbackManager, CBEventType, EventPayload
+from llama_index.callbacks import CallbackManager
 from llama_index.core.base_retriever import BaseRetriever
-<<<<<<< HEAD
-from llama_index.schema import NodeWithScore, QueryType, TextNode
-=======
 from llama_index.schema import NodeWithScore, TextNode
 
->>>>>>> e933232b
 from wandbot.utils import get_logger
 
 logger = get_logger(__name__)
@@ -32,115 +28,45 @@
         )
         super().__init__(callback_manager)
 
-    def _retrieve(
-        self, query_bundle: QueryBundle, **kwargs
-    ) -> List[NodeWithScore]:
+    def _retrieve(self, query_bundle: QueryBundle) -> List[NodeWithScore]:
         """Retrieve."""
-        if not kwargs.get("is_avoid_query", False):
-            try:
-                headers = {"X-API-Key": self._api_key}
-                url = "https://api.ydc-index.io/search"
+        try:
+            headers = {"X-API-Key": self._api_key}
+            url = "https://api.ydc-index.io/search"
 
-                querystring = {
-                    "query": "Weights & Biases, W&B, wandb or Weave "
-                    + query_bundle.query_str,
-                    "num_web_results": self.similarity_top_k,
+            querystring = {
+                "query": "Weights & Biases, W&B, wandb or Weave "
+                + query_bundle.query_str,
+                "num_web_results": self.similarity_top_k,
+            }
+            response = requests.get(url, headers=headers, params=querystring)
+            if response.status_code != 200:
+                return []
+            else:
+                results = response.json()
+
+            snippets = [hit["snippets"] for hit in results["hits"]]
+            snippet_metadata = [
+                {
+                    "source": hit["url"],
+                    "language": "en",
+                    "description": hit["description"],
+                    "title": hit["title"],
+                    "tags": ["you.com"],
                 }
-                response = requests.get(
-                    url, headers=headers, params=querystring
+                for hit in results["hits"]
+            ]
+            search_hits = []
+            for snippet_list, metadata in zip(snippets, snippet_metadata):
+                for snippet in snippet_list:
+                    search_hits.append((snippet, metadata))
+
+            return [
+                NodeWithScore(
+                    node=TextNode(text=s[0], metadata=s[1]),
+                    score=1.0,
                 )
-                if response.status_code != 200:
-                    return []
-                else:
-                    results = response.json()
-
-                snippets = [hit["snippets"] for hit in results["hits"]]
-                snippet_metadata = [
-                    {
-                        "source": hit["url"],
-                        "language": "en",
-                        "description": hit["description"],
-                        "title": hit["title"],
-                        "tags": ["you.com"],
-                    }
-                    for hit in results["hits"]
-                ]
-                search_hits = []
-                for snippet_list, metadata in zip(snippets, snippet_metadata):
-                    for snippet in snippet_list:
-                        search_hits.append((snippet, metadata))
-
-                return [
-                    NodeWithScore(
-                        node=TextNode(text=s[0], metadata=s[1]),
-                        score=1.0,
-                    )
-                    for s in search_hits
-                ]
-            except Exception as e:
-                return []
-        else:
-            return []
-
-    async def _aretrieve(
-        self, query_bundle: QueryBundle, **kwargs
-    ) -> List[NodeWithScore]:
-        """Asynchronously retrieve nodes given query.
-
-        Implemented by the user.
-
-        """
-        return self._retrieve(query_bundle, **kwargs)
-
-    def retrieve(
-        self, str_or_query_bundle: QueryType, **kwargs
-    ) -> List[NodeWithScore]:
-        """Retrieve nodes given query.
-
-        Args:
-            str_or_query_bundle (QueryType): Either a query string or
-                a QueryBundle object.
-
-        """
-        self._check_callback_manager()
-
-        if isinstance(str_or_query_bundle, str):
-            query_bundle = QueryBundle(str_or_query_bundle)
-        else:
-            query_bundle = str_or_query_bundle
-        with self.callback_manager.as_trace("query"):
-            with self.callback_manager.event(
-                CBEventType.RETRIEVE,
-                payload={EventPayload.QUERY_STR: query_bundle.query_str},
-            ) as retrieve_event:
-                nodes = self._retrieve(query_bundle, **kwargs)
-                nodes = self._handle_recursive_retrieval(query_bundle, nodes)
-                retrieve_event.on_end(
-                    payload={EventPayload.NODES: nodes},
-                )
-
-        return nodes
-
-    async def aretrieve(
-        self, str_or_query_bundle: QueryType, **kwargs
-    ) -> List[NodeWithScore]:
-        self._check_callback_manager()
-
-        if isinstance(str_or_query_bundle, str):
-            query_bundle = QueryBundle(str_or_query_bundle)
-        else:
-            query_bundle = str_or_query_bundle
-        with self.callback_manager.as_trace("query"):
-            with self.callback_manager.event(
-                CBEventType.RETRIEVE,
-                payload={EventPayload.QUERY_STR: query_bundle.query_str},
-            ) as retrieve_event:
-                nodes = await self._aretrieve(query_bundle, **kwargs)
-                nodes = await self._ahandle_recursive_retrieval(
-                    query_bundle, nodes
-                )
-                retrieve_event.on_end(
-                    payload={EventPayload.NODES: nodes},
-                )
-
-        return nodes+                for s in search_hits
+            ]
+        except Exception as e:
+            return []
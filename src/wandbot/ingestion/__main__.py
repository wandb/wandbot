import os

from wandbot.ingestion import preprocess_data, vectorstores
from wandbot.utils import get_logger

logger = get_logger(__name__)


def main():
    project = os.environ.get("WANDB_PROJECT", "wandbot-dev")
    entity = os.environ.get("WANDB_ENTITY", "wandbot")

    # raw_artifact = prepare_data.load(project, entity)
<<<<<<< HEAD
    raw_artifact = "wandbot/wandbot-dev/raw_dataset:v30"
    vectorstore_artifact = vectorstores.load(project, entity, raw_artifact)
=======
    raw_artifact = "wandbot/wandbot-dev/raw_dataset:v39"
    preprocessed_artifact = preprocess_data.load(project, entity, raw_artifact)
    # preprocessed_artifact = "wandbot/wandbot-dev/transformed_data:latest"
    vectorstore_artifact = vectorstores.load(
        project, entity, preprocessed_artifact
    )
>>>>>>> e933232b
    # TODO: include ingestion report
    # create_ingestion_report(project, entity, raw_artifact, vectorstore_artifact)
    print(vectorstore_artifact)


if __name__ == "__main__":
    main()<|MERGE_RESOLUTION|>--- conflicted
+++ resolved
@@ -11,17 +11,12 @@
     entity = os.environ.get("WANDB_ENTITY", "wandbot")
 
     # raw_artifact = prepare_data.load(project, entity)
-<<<<<<< HEAD
-    raw_artifact = "wandbot/wandbot-dev/raw_dataset:v30"
-    vectorstore_artifact = vectorstores.load(project, entity, raw_artifact)
-=======
     raw_artifact = "wandbot/wandbot-dev/raw_dataset:v39"
     preprocessed_artifact = preprocess_data.load(project, entity, raw_artifact)
     # preprocessed_artifact = "wandbot/wandbot-dev/transformed_data:latest"
     vectorstore_artifact = vectorstores.load(
         project, entity, preprocessed_artifact
     )
->>>>>>> e933232b
     # TODO: include ingestion report
     # create_ingestion_report(project, entity, raw_artifact, vectorstore_artifact)
     print(vectorstore_artifact)
